--- conflicted
+++ resolved
@@ -28,15 +28,8 @@
 failure = "0.1.8"
 serde_json = "^1.0.57"
 lazy_static = "^1.4.0"
-<<<<<<< HEAD
-rand = "~0.7.2"
-regex = "^1.3.1"
-=======
 rand = "~0.7.3"
 regex = "^1.3.9"
-chrono = "0.4.15"
-uuid = { version = "~0.8.1", features = ["v1"] }
->>>>>>> 69631385
 
 # Rocksdb dependencies
 rocksdb = { version = "0.15.0", optional = true }
