--- conflicted
+++ resolved
@@ -2,12 +2,6 @@
     Datastore, EdgeKey, EdgeQueryExt, Identifier, JsonValue, SpecificEdgeQuery, SpecificVertexQuery, Transaction,
     Vertex, VertexQueryExt,
 };
-
-<<<<<<< HEAD
-use serde_json::Value as JsonValue;
-=======
-use uuid::Uuid;
->>>>>>> f3283964
 
 pub fn should_handle_vertex_properties<D: Datastore>(datastore: &mut D) {
     let trans = datastore.transaction().unwrap();
@@ -101,26 +95,17 @@
 
 pub fn should_not_set_invalid_vertex_properties<D: Datastore>(datastore: &mut D) {
     let trans = datastore.transaction().unwrap();
-<<<<<<< HEAD
-    let q = SpecificVertexQuery::single(0).property("foo");
-    trans.set_vertex_properties(q.clone(), &JsonValue::Null).unwrap();
-=======
-    let q = SpecificVertexQuery::single(Uuid::default()).property(Identifier::new("foo").unwrap());
+    let q = SpecificVertexQuery::single(0).property(Identifier::new("foo").unwrap());
     trans
         .set_vertex_properties(q.clone(), &JsonValue::new(serde_json::Value::Null))
         .unwrap();
->>>>>>> f3283964
     let result = trans.get_vertex_properties(q).unwrap();
     assert_eq!(result.len(), 0);
 }
 
 pub fn should_not_delete_invalid_vertex_properties<D: Datastore>(datastore: &mut D) {
     let trans = datastore.transaction().unwrap();
-<<<<<<< HEAD
-    let q = SpecificVertexQuery::single(0).property("foo");
-=======
-    let q = SpecificVertexQuery::single(Uuid::default()).property(Identifier::new("foo").unwrap());
->>>>>>> f3283964
+    let q = SpecificVertexQuery::single(0).property(Identifier::new("foo").unwrap());
 
     trans.delete_vertex_properties(q).unwrap();
 
@@ -219,28 +204,18 @@
 
 pub fn should_not_set_invalid_edge_properties<D: Datastore>(datastore: &mut D) {
     let trans = datastore.transaction().unwrap();
-<<<<<<< HEAD
-    let key = EdgeKey::new(0, Type::new("foo").unwrap(), 0);
-    let q = SpecificEdgeQuery::single(key).property("bar");
-    trans.set_edge_properties(q.clone(), &JsonValue::Null).unwrap();
-=======
-    let key = EdgeKey::new(Uuid::default(), Identifier::new("foo").unwrap(), Uuid::default());
+    let key = EdgeKey::new(0, Identifier::new("foo").unwrap(), 0);
     let q = SpecificEdgeQuery::single(key).property(Identifier::new("bar").unwrap());
     trans
         .set_edge_properties(q.clone(), &JsonValue::new(serde_json::Value::Null))
         .unwrap();
->>>>>>> f3283964
     let result = trans.get_edge_properties(q).unwrap();
     assert_eq!(result.len(), 0);
 }
 
 pub fn should_not_delete_invalid_edge_properties<D: Datastore>(datastore: &mut D) {
     let trans = datastore.transaction().unwrap();
-<<<<<<< HEAD
-    let key = EdgeKey::new(0, Type::new("foo").unwrap(), 0);
-=======
-    let key = EdgeKey::new(Uuid::default(), Identifier::new("foo").unwrap(), Uuid::default());
->>>>>>> f3283964
+    let key = EdgeKey::new(0, Identifier::new("foo").unwrap(), 0);
     trans
         .delete_edge_properties(SpecificEdgeQuery::single(key).property(Identifier::new("bar").unwrap()))
         .unwrap();
