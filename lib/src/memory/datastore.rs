--- conflicted
+++ resolved
@@ -2,15 +2,11 @@
 use chrono::DateTime;
 use chrono::offset::Utc;
 use errors::Result;
-<<<<<<< HEAD
-=======
 use models;
 use serde_json::Value as JsonValue;
 use std::collections::{BTreeMap, HashSet};
 use std::sync::{Arc, RwLock};
-use util::UuidGenerator;
 use uuid::Uuid;
->>>>>>> 2398c8dc
 
 // All of the data is actually stored in this struct, which is stored
 // internally to the datastore itself. This way, we can wrap an rwlock around
