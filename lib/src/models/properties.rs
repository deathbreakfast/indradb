<<<<<<< HEAD
use super::edges::Edge;
=======
use super::edges::EdgeKey;
use crate::{Edge, Vertex};
>>>>>>> cce09d80
use serde_json::Value as JsonValue;
use uuid::Uuid;

/// Represents a vertex property.
#[derive(Clone, Debug, PartialEq)]
pub struct VertexProperty {
    /// The id of the vertex
    pub id: Uuid,

    /// The property value.
    pub value: JsonValue,
}

impl VertexProperty {
    /// Creates a new vertex property.
    ///
    /// # Arguments
    ///
    /// * `id` - The id of the vertex.
    /// * `value` - The property value.
    pub fn new(id: Uuid, value: JsonValue) -> Self {
        Self { id, value }
    }
}

/// Represents a vertex property.
#[derive(Clone, Debug, PartialEq)]
pub struct NamedProperty {
    /// The id of the vertex
    pub name: String,

    /// The property value.
    pub value: JsonValue,
}

impl NamedProperty {
    /// Creates a new vertex property.
    ///
    /// # Arguments
    ///
    /// * `id` - The id of the vertex.
    /// * `value` - The property value.
    pub fn new(name: String, value: JsonValue) -> Self {
        Self { name, value }
    }
}

/// A vertex with properties.
///
#[derive(Clone, Debug, PartialEq)]
pub struct VertexProperties {
    pub vertex: Vertex,
    pub props: Vec<NamedProperty>,
}

impl VertexProperties {
    /// Creates a new vertex+properties for a given Vertex
    ///
    /// # Arguments
    ///
    /// * `vertex` - The vertex information
    /// * `props` - The properties
    pub fn new(vertex: Vertex, props: Vec<NamedProperty>) -> Self {
        VertexProperties { vertex, props }
    }
}

/// A vertex with properties.
///
#[derive(Clone, Debug, PartialEq)]
pub struct EdgeProperties {
    pub edge: Edge,
    pub props: Vec<NamedProperty>,
}

impl EdgeProperties {
    /// Creates a new edge+properties information for a given Edge
    ///
    /// # Arguments
    ///
    /// * `edge` - The edge information
    /// * `props` - The properties
    pub fn new(edge: Edge, props: Vec<NamedProperty>) -> Self {
        EdgeProperties { edge, props }
    }
}

/// Represents an edge property.
#[derive(Clone, Debug, PartialEq)]
pub struct EdgeProperty {
    /// The edge that this property is associated with.
    pub edge: Edge,

    /// The property value.
    pub value: JsonValue,
}

impl EdgeProperty {
    /// Creates a new edge property.
    ///
    /// # Arguments
    ///
    /// * `edge` - The edge that this property is associated with.
    /// * `value` - The property value.
    pub fn new(edge: Edge, value: JsonValue) -> Self {
        Self { edge, value }
    }
}<|MERGE_RESOLUTION|>--- conflicted
+++ resolved
@@ -1,9 +1,4 @@
-<<<<<<< HEAD
-use super::edges::Edge;
-=======
-use super::edges::EdgeKey;
 use crate::{Edge, Vertex};
->>>>>>> cce09d80
 use serde_json::Value as JsonValue;
 use uuid::Uuid;
 
