<<<<<<< HEAD
use super::edges::EdgeKey;
use crate::{Edge, JsonValue, Vertex};
=======
use crate::{Edge, EdgeKey, Vertex};

use serde_json::Value as JsonValue;
>>>>>>> ce3e8dc5
use uuid::Uuid;

/// Represents a vertex property.
#[derive(Clone, Debug, PartialEq)]
pub struct VertexProperty {
    /// The id of the vertex.
    pub id: Uuid,

    /// The property value.
    pub value: JsonValue,
}

impl VertexProperty {
    /// Creates a new vertex property.
    ///
    /// # Arguments
    /// * `id`: The id of the vertex.
    /// * `value`: The property value.
    pub fn new(id: Uuid, value: JsonValue) -> Self {
        Self { id, value }
    }
}

/// A property.
#[derive(Clone, Debug, PartialEq)]
pub struct NamedProperty {
    /// The id of the vertex.
    pub name: String,

    /// The property value.
    pub value: JsonValue,
}

impl NamedProperty {
    /// Creates a new vertex property.
    ///
    /// # Arguments
    /// * `id`: The id of the vertex.
    /// * `value`: The property value.
    pub fn new(name: String, value: JsonValue) -> Self {
        Self { name, value }
    }
}

/// A vertex with properties.
#[derive(Clone, Debug, PartialEq)]
pub struct VertexProperties {
    /// The vertex.
    pub vertex: Vertex,
    /// All of the vertex's properties.
    pub props: Vec<NamedProperty>,
}

impl VertexProperties {
    /// Creates new properties for a given vertex.
    ///
    /// # Arguments
    /// * `vertex`: The vertex information
    /// * `props`: The properties
    pub fn new(vertex: Vertex, props: Vec<NamedProperty>) -> Self {
        VertexProperties { vertex, props }
    }
}

/// An edge with properties.
#[derive(Clone, Debug, PartialEq)]
pub struct EdgeProperties {
    /// The edge.
    pub edge: Edge,
    /// All of the edge's properties.
    pub props: Vec<NamedProperty>,
}

impl EdgeProperties {
    /// Creates a new edge properties for a given edge.
    ///
    /// # Arguments
    /// * `edge`: The edge information
    /// * `props`: The properties
    pub fn new(edge: Edge, props: Vec<NamedProperty>) -> Self {
        EdgeProperties { edge, props }
    }
}

/// Represents an edge property.
#[derive(Clone, Debug, PartialEq)]
pub struct EdgeProperty {
    /// The key to the edge.
    pub key: EdgeKey,

    /// The property value.
    pub value: JsonValue,
}

impl EdgeProperty {
    /// Creates a new edge property.
    ///
    /// # Arguments
    /// * `key`: The key to the edge.
    /// * `value`: The property value.
    pub fn new(key: EdgeKey, value: JsonValue) -> Self {
        Self { key, value }
    }
}<|MERGE_RESOLUTION|>--- conflicted
+++ resolved
@@ -1,11 +1,5 @@
-<<<<<<< HEAD
-use super::edges::EdgeKey;
-use crate::{Edge, JsonValue, Vertex};
-=======
-use crate::{Edge, EdgeKey, Vertex};
+use crate::{Edge, EdgeKey, JsonValue, Vertex};
 
-use serde_json::Value as JsonValue;
->>>>>>> ce3e8dc5
 use uuid::Uuid;
 
 /// Represents a vertex property.
