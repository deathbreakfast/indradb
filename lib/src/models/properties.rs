--- conflicted
+++ resolved
@@ -1,10 +1,4 @@
 use crate::{Edge, EdgeKey, Identifier, JsonValue, Vertex};
-
-<<<<<<< HEAD
-use serde_json::Value as JsonValue;
-=======
-use uuid::Uuid;
->>>>>>> f3283964
 
 /// Represents a vertex property.
 #[derive(Clone, Debug, PartialEq)]
