--- conflicted
+++ resolved
@@ -1,10 +1,4 @@
 use crate::{EdgeKey, Identifier, JsonValue, Vertex};
-
-<<<<<<< HEAD
-use serde_json::Value as JsonValue;
-=======
-use uuid::Uuid;
->>>>>>> f3283964
 
 /// An item to insert, as part of a bulk insert request.
 #[derive(Clone, Debug, PartialEq)]
@@ -14,11 +8,7 @@
     /// An edge to insert.
     Edge(EdgeKey),
     /// A vertex property to insert.
-<<<<<<< HEAD
-    VertexProperty(u64, String, JsonValue),
-=======
-    VertexProperty(Uuid, Identifier, JsonValue),
->>>>>>> f3283964
+    VertexProperty(u64, Identifier, JsonValue),
     /// An edge property to insert.
     EdgeProperty(EdgeKey, Identifier, JsonValue),
 }