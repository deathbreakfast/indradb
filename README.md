--- conflicted
+++ resolved
@@ -26,17 +26,7 @@
 * Add the binaries to your `PATH`.
 * Start the app: `indradb`
 
-<<<<<<< HEAD
 This should start an in-memory-only datastore, where all work will be wiped out when the server is shutdown. You can persist your work with one of the alternative datastores.
-
-### Postgres
-
-If you want to use the postgres-backed datastore, follow these steps:
-
-* Create a database: `createdb indradb`
-* Initialize the database schema: `DATABASE_URL=postgres://user:pass@localhost:5432/database-name indradb-admin init`
-* Start the server: `DATABASE_URL=postgres://user:pass@localhost:5432/database-name indradb-server`.
-* Make a sample GraphQL request to `http://localhost:8000`.
 
 ### RocksDB
 
@@ -51,23 +41,6 @@
 
 * `indradb-server`: For running the GraphQL server.
 * `indradb-admin`: For managing databases.
-=======
-This should start an in-memory-only datastore, where all work will be wiped
-out when the server is shutdown. You can persist your work with one of the
-alternative datastores.
-
-### In-memory
-
-By default, IndraDB starts an in-memory datastore that does not persist to
-disk. This is useful for kicking the tires. If you want to use the in-memory
-datastore, do not set the `DATABASE_URL`, or just set it to `memory://`. e.g.:
-`DATABASE_URL=memory:// indradb`
-
-### RocksDB
-
-If you want to use the rocksdb-backed datastore, set the `DATABASE_URL`
-environment variable; e.g.: `DATABASE_URL=rocksdb://database.rdb indradb`.
->>>>>>> f2ad3962
 
 ## Environment variables
 
