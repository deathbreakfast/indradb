#!/bin/bash

set -ex

rust_variant=$1
os=$2

<<<<<<< HEAD
# this works on linux too
brew install capnp
=======
make test
>>>>>>> 08040f47

if [ "$os" == "ubuntu-latest" ]; then
    if [ "$rust_variant" == "stable" ]; then
        cargo clippy
        cargo fmt -- --check
    else
        cargo check --all-features
        (cd lib/fuzz && cargo check)
    fi
fi<|MERGE_RESOLUTION|>--- conflicted
+++ resolved
@@ -5,12 +5,8 @@
 rust_variant=$1
 os=$2
 
-<<<<<<< HEAD
 # this works on linux too
 brew install capnp
-=======
-make test
->>>>>>> 08040f47
 
 if [ "$os" == "ubuntu-latest" ]; then
     if [ "$rust_variant" == "stable" ]; then
